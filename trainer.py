--- conflicted
+++ resolved
@@ -123,10 +123,7 @@
 
         # Forward pass
         logits = self.model(input_batch)
-<<<<<<< HEAD
-=======
-
->>>>>>> 7c8d9ac2
+
         if self.is_classification:
             # For classification tasks, use only the last time step's output
             logits = logits[:, -1, :]  # [batch_size, num_classes]
